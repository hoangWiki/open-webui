{
	"'s', 'm', 'h', 'd', 'w' or '-1' for no expiration.": "'s', 'm', 'h', 'd', 'w' oder '-1' für kein Ablaufdatum.",
	"(Beta)": "(Beta)",
	"(e.g. `sh webui.sh --api`)": "(z.B. `sh webui.sh --api`)",
	"(latest)": "(neueste)",
	"{{modelName}} is thinking...": "{{modelName}} denkt nach...",
	"{{user}}'s Chats": "",
	"{{webUIName}} Backend Required": "{{webUIName}}-Backend erforderlich",
	"A selected model does not support image input": "",
	"a user": "ein Benutzer",
	"About": "Über",
	"Account": "Account",
	"Accurate information": "Genaue Information",
	"Add": "",
	"Add a model": "Füge ein Modell hinzu",
	"Add a model tag name": "Benenne deinen Modell-Tag",
	"Add a short description about what this modelfile does": "Füge eine kurze Beschreibung hinzu, was dieses Modelfile kann",
	"Add a short title for this prompt": "Füge einen kurzen Titel für diesen Prompt hinzu",
	"Add a tag": "benenne",
	"Add custom prompt": "Eigenen Prompt hinzufügen",
	"Add Docs": "Dokumente hinzufügen",
	"Add Files": "Dateien hinzufügen",
	"Add Memory": "",
	"Add message": "Nachricht eingeben",
	"Add Model": "Modell hinzufügen",
	"Add Tags": "Tags hinzufügen",
	"Add User": "User hinzufügen",
	"Adjusting these settings will apply changes universally to all users.": "Das Anpassen dieser Einstellungen wirkt sich universell auf alle Benutzer aus.",
	"admin": "Administrator",
	"Admin Panel": "Admin Panel",
	"Admin Settings": "Admin Einstellungen",
	"Advanced Parameters": "Erweiterte Parameter",
	"all": "Alle",
	"All Documents": "Alle Dokumente",
	"All selected models do not support image input, removed images": "",
	"All Users": "Alle Benutzer",
	"Allow": "Erlauben",
	"Allow Chat Deletion": "Chat Löschung erlauben",
	"alphanumeric characters and hyphens": "alphanumerische Zeichen und Bindestriche",
	"Already have an account?": "Hast du vielleicht schon ein Account?",
	"an assistant": "ein Assistent",
	"and": "und",
	"and create a new shared link.": "und einen neuen geteilten Link zu erstellen.",
	"API Base URL": "API Basis URL",
	"API Key": "API Key",
	"API Key created.": "API Key erstellt",
	"API keys": "API Schlüssel",
	"API RPM": "API RPM",
	"April": "April",
	"Archive": "Archivieren",
	"Archived Chats": "Archivierte Chats",
	"are allowed - Activate this command by typing": "sind erlaubt - Aktiviere diesen Befehl, indem du",
	"Are you sure?": "Bist du sicher?",
	"Attach file": "Datei anhängen",
	"Attention to detail": "Auge fürs Detail",
	"Audio": "Audio",
	"August": "August",
	"Auto-playback response": "Automatische Wiedergabe der Antwort",
	"Auto-send input after 3 sec.": "Automatisches Senden der Eingabe nach 3 Sek",
	"AUTOMATIC1111 Base URL": "AUTOMATIC1111 Basis URL",
	"AUTOMATIC1111 Base URL is required.": "AUTOMATIC1111 Basis URL wird benötigt",
	"available!": "verfügbar!",
	"Back": "Zurück",
	"Bad Response": "Schlechte Antwort",
	"before": "bereits geteilt",
	"Being lazy": "Faul sein",
	"Builder Mode": "Builder Modus",
	"Bypass SSL verification for Websites": "Bypass SSL-Verifizierung für Websites",
	"Cancel": "Abbrechen",
	"Categories": "Kategorien",
	"Change Password": "Passwort ändern",
	"Chat": "Chat",
	"Chat Bubble UI": "",
	"Chat direction": "",
	"Chat History": "Chat Verlauf",
	"Chat History is off for this browser.": "Chat Verlauf ist für diesen Browser ausgeschaltet.",
	"Chats": "Chats",
	"Check Again": "Erneut überprüfen",
	"Check for updates": "Nach Updates suchen",
	"Checking for updates...": "Sucht nach Updates...",
	"Choose a model before saving...": "Wähle bitte zuerst ein Modell, bevor du speicherst...",
	"Chunk Overlap": "Chunk Overlap",
	"Chunk Params": "Chunk Parameter",
	"Chunk Size": "Chunk Size",
	"Citation": "Zitate",
	"Click here for help.": "Klicke hier für Hilfe.",
	"Click here to": "Klicke hier, um",
	"Click here to check other modelfiles.": "Klicke hier, um andere Modelfiles zu überprüfen.",
	"Click here to select": "Klicke hier um auszuwählen",
	"Click here to select a csv file.": "Klicke hier um eine CSV-Datei auszuwählen.",
	"Click here to select documents.": "Klicke hier um Dokumente auszuwählen",
	"click here.": "hier klicken.",
	"Click on the user role button to change a user's role.": "Klicke auf die Benutzerrollenschaltfläche, um die Rolle eines Benutzers zu ändern.",
	"Close": "Schließe",
	"Collection": "Kollektion",
	"ComfyUI": "",
	"ComfyUI Base URL": "",
	"ComfyUI Base URL is required.": "ComfyUI Base URL wird benötigt.",
	"Command": "Befehl",
	"Confirm Password": "Passwort bestätigen",
	"Connections": "Verbindungen",
	"Content": "Inhalt",
	"Context Length": "Context Length",
	"Continue Response": "Antwort fortsetzen",
	"Conversation Mode": "Konversationsmodus",
	"Copied shared chat URL to clipboard!": "Geteilte Chat-URL in die Zwischenablage kopiert!",
	"Copy": "Kopieren",
	"Copy last code block": "Letzten Codeblock kopieren",
	"Copy last response": "Letzte Antwort kopieren",
	"Copy Link": "Link kopieren",
	"Copying to clipboard was successful!": "Das Kopieren in die Zwischenablage war erfolgreich!",
	"Create a concise, 3-5 word phrase as a header for the following query, strictly adhering to the 3-5 word limit and avoiding the use of the word 'title':": "Erstelle einen prägnanten Satz mit 3-5 Wörtern als Überschrift für die folgende Abfrage. Halte dich dabei strikt an die 3-5-Wort-Grenze und vermeide die Verwendung des Wortes Titel:",
	"Create a modelfile": "Modelfiles erstellen",
	"Create Account": "Konto erstellen",
	"Create new key": "Neuen Schlüssel erstellen",
	"Create new secret key": "Neuen API Schlüssel erstellen",
	"Created at": "Erstellt am",
	"Created At": "Erstellt am",
	"Current Model": "Aktuelles Modell",
	"Current Models": "",
	"Current Password": "Aktuelles Passwort",
	"Custom": "Benutzerdefiniert",
	"Customize Ollama models for a specific purpose": "Ollama-Modelle für einen bestimmten Zweck anpassen",
	"Dark": "Dunkel",
	"Dashboard": "Dashboard",
	"Database": "Datenbank",
	"December": "Dezember",
	"Default": "Standard",
	"Default (Automatic1111)": "Standard (Automatic1111)",
	"Default (SentenceTransformers)": "Standard (SentenceTransformers)",
	"Default (Web API)": "Standard (Web-API)",
	"Default model updated": "Standardmodell aktualisiert",
	"Default Prompt Suggestions": "Standard-Prompt-Vorschläge",
	"Default User Role": "Standardbenutzerrolle",
	"delete": "löschen",
	"Delete": "Löschen",
	"Delete a model": "Ein Modell löschen",
	"Delete chat": "Chat löschen",
	"Delete Chat": "Chat löschen",
	"Delete Chats": "Chats löschen",
	"delete this link": "diesen Link zu löschen",
	"Delete User": "Benutzer löschen",
	"Deleted {{deleteModelTag}}": "{{deleteModelTag}} gelöscht",
	"Deleted {{tagName}}": "{{tagName}} gelöscht",
	"Description": "Beschreibung",
	"Didn't fully follow instructions": "Nicht genau den Answeisungen gefolgt",
	"Disabled": "Deaktiviert",
	"Discover a modelfile": "Ein Modelfile entdecken",
	"Discover a prompt": "Einen Prompt entdecken",
	"Discover, download, and explore custom prompts": "Benutzerdefinierte Prompts entdecken, herunterladen und erkunden",
	"Discover, download, and explore model presets": "Modellvorgaben entdecken, herunterladen und erkunden",
	"Display the username instead of You in the Chat": "Den Benutzernamen anstelle von 'du' im Chat anzeigen",
	"Document": "Dokument",
	"Document Settings": "Dokumenteinstellungen",
	"Documents": "Dokumente",
	"does not make any external connections, and your data stays securely on your locally hosted server.": "stellt keine externen Verbindungen her, und Deine Daten bleiben sicher auf Deinen lokal gehosteten Server.",
	"Don't Allow": "Nicht erlauben",
	"Don't have an account?": "Hast du vielleicht noch kein Konto?",
	"Don't like the style": "Dir gefällt der Style nicht",
	"Download": "Herunterladen",
	"Download canceled": "Download abgebrochen",
	"Download Database": "Datenbank herunterladen",
	"Drop any files here to add to the conversation": "Ziehe Dateien in diesen Bereich, um sie an den Chat anzuhängen",
	"e.g. '30s','10m'. Valid time units are 's', 'm', 'h'.": "z.B. '30s','10m'. Gültige Zeiteinheiten sind 's', 'm', 'h'.",
	"Edit": "Bearbeiten",
	"Edit Doc": "Dokument bearbeiten",
	"Edit User": "Benutzer bearbeiten",
	"Email": "E-Mail",
	"Embedding Model": "",
	"Embedding Model Engine": "",
	"Embedding model set to \"{{embedding_model}}\"": "",
	"Enable Chat History": "Chat-Verlauf aktivieren",
	"Enable New Sign Ups": "Neue Anmeldungen aktivieren",
	"Enabled": "Aktiviert",
	"Ensure your CSV file includes 4 columns in this order: Name, Email, Password, Role.": "",
	"Enter {{role}} message here": "Gib die {{role}} Nachricht hier ein",
	"Enter a detail about yourself for your LLMs to recall": "",
	"Enter Chunk Overlap": "Gib den Chunk Overlap ein",
	"Enter Chunk Size": "Gib die Chunk Size ein",
	"Enter Image Size (e.g. 512x512)": "Gib die Bildgröße ein (z.B. 512x512)",
	"Enter language codes": "",
	"Enter LiteLLM API Base URL (litellm_params.api_base)": "Gib die LiteLLM API BASE URL ein (litellm_params.api_base)",
	"Enter LiteLLM API Key (litellm_params.api_key)": "Gib den LiteLLM API Key ein (litellm_params.api_key)",
	"Enter LiteLLM API RPM (litellm_params.rpm)": "Gib die LiteLLM API RPM ein (litellm_params.rpm)",
	"Enter LiteLLM Model (litellm_params.model)": "Gib das LiteLLM Model ein (litellm_params.model)",
	"Enter Max Tokens (litellm_params.max_tokens)": "Gib die maximalen Token ein (litellm_params.max_tokens) an",
	"Enter Model Display Name": "",
	"Enter model tag (e.g. {{modelTag}})": "Gib den Model-Tag ein",
	"Enter Number of Steps (e.g. 50)": "Gib die Anzahl an Schritten ein (z.B. 50)",
	"Enter Score": "Score eingeben",
	"Enter stop sequence": "Stop-Sequenz eingeben",
	"Enter Top K": "Gib Top K ein",
	"Enter URL (e.g. http://127.0.0.1:7860/)": "Gib die URL ein (z.B. http://127.0.0.1:7860/)",
	"Enter URL (e.g. http://localhost:11434)": "Gib die URL ein (z.B. http://localhost:11434)",
	"Enter Your Email": "Gib deine E-Mail-Adresse ein",
	"Enter Your Full Name": "Gib deinen vollständigen Namen ein",
	"Enter Your Password": "Gib dein Passwort ein",
	"Enter Your Role": "Gebe deine Rolle ein",
	"Experimental": "Experimentell",
	"Export All Chats (All Users)": "Alle Chats exportieren (alle Benutzer)",
	"Export Chats": "Chats exportieren",
	"Export Documents Mapping": "Dokumentenmapping exportieren",
	"Export Modelfiles": "Modelfiles exportieren",
	"Export Prompts": "Prompts exportieren",
	"Failed to create API Key.": "API Key erstellen fehlgeschlagen",
	"Failed to read clipboard contents": "Fehler beim Lesen des Zwischenablageninhalts",
	"February": "Februar",
	"Feel free to add specific details": "Ergänze Details.",
	"File Mode": "File Modus",
	"File not found.": "Datei nicht gefunden.",
	"Fingerprint spoofing detected: Unable to use initials as avatar. Defaulting to default profile image.": "Fingerprint spoofing erkannt: Initialen können nicht als Avatar verwendet werden. Es wird auf das Standardprofilbild zurückgegriffen.",
	"Fluidly stream large external response chunks": "Streamen Sie große externe Antwortblöcke flüssig",
	"Focus chat input": "Chat-Eingabe fokussieren",
	"Followed instructions perfectly": "Anweisungen perfekt befolgt",
	"Format your variables using square brackets like this:": "Formatiere deine Variablen mit eckigen Klammern wie folgt:",
	"From (Base Model)": "Von (Basismodell)",
	"Full Screen Mode": "Vollbildmodus",
	"General": "Allgemein",
	"General Settings": "Allgemeine Einstellungen",
	"Generation Info": "Generierungsinformationen",
	"Good Response": "Gute Antwort",
	"h:mm a": "",
	"has no conversations.": "hat keine Unterhaltungen.",
	"Hello, {{name}}": "Hallo, {{name}}",
	"Help": "Hilfe",
	"Hide": "Verbergen",
	"Hide Additional Params": "Verstecke zusätzliche Parameter",
	"How can I help you today?": "Wie kann ich dir heute helfen?",
	"Hybrid Search": "Hybride Suche",
	"Image Generation (Experimental)": "Bildgenerierung (experimentell)",
	"Image Generation Engine": "Bildgenerierungs-Engine",
	"Image Settings": "Bildeinstellungen",
	"Images": "Bilder",
	"Import Chats": "Chats importieren",
	"Import Documents Mapping": "Dokumentenmapping importieren",
	"Import Modelfiles": "Modelfiles importieren",
	"Import Prompts": "Prompts importieren",
	"Include `--api` flag when running stable-diffusion-webui": "Füge das `--api`-Flag hinzu, wenn du stable-diffusion-webui nutzt",
	"Input commands": "Eingabebefehle",
	"Interface": "Benutzeroberfläche",
	"Invalid Tag": "Ungültiger Tag",
	"Is Model Vision Capable": "",
	"January": "Januar",
	"join our Discord for help.": "Trete unserem Discord bei, um Hilfe zu erhalten.",
	"JSON": "JSON",
	"July": "Juli",
	"June": "Juni",
	"JWT Expiration": "JWT-Ablauf",
	"JWT Token": "JWT-Token",
	"Keep Alive": "Keep Alive",
	"Keyboard shortcuts": "Tastenkürzel",
	"Language": "Sprache",
	"Last Active": "Zuletzt aktiv",
	"Light": "Hell",
	"Listening...": "Hören...",
	"LLMs can make mistakes. Verify important information.": "LLMs können Fehler machen. Überprüfe wichtige Informationen.",
	"LTR": "",
	"Made by OpenWebUI Community": "Von der OpenWebUI-Community",
	"Make sure to enclose them with": "Formatiere deine Variablen mit:",
	"Manage LiteLLM Models": "LiteLLM-Modelle verwalten",
	"Manage Model Information": "",
	"Manage Models": "Modelle verwalten",
	"Manage Ollama Models": "Ollama-Modelle verwalten",
	"March": "März",
	"Max Tokens": "Maximale Tokens",
	"Maximum of 3 models can be downloaded simultaneously. Please try again later.": "Es können maximal 3 Modelle gleichzeitig heruntergeladen werden. Bitte versuche es später erneut.",
	"May": "Mai",
	"Memories accessible by LLMs will be shown here.": "",
	"Memory": "",
	"Messages you send after creating your link won't be shared. Users with the URL will be able to view the shared chat.": "",
	"Minimum Score": "Mindestscore",
	"Mirostat": "Mirostat",
	"Mirostat Eta": "Mirostat Eta",
	"Mirostat Tau": "Mirostat Tau",
	"MMMM DD, YYYY": "DD MMMM YYYY",
	"MMMM DD, YYYY HH:mm": "DD MMMM YYYY HH:mm",
	"Model '{{modelName}}' has been successfully downloaded.": "Modell '{{modelName}}' wurde erfolgreich heruntergeladen.",
	"Model '{{modelTag}}' is already in queue for downloading.": "Modell '{{modelTag}}' befindet sich bereits in der Warteschlange zum Herunterladen.",
	"Model {{modelId}} not found": "Modell {{modelId}} nicht gefunden",
	"Model {{modelName}} already exists.": "Modell {{modelName}} existiert bereits.",
	"Model {{modelName}} is not vision capable": "",
	"Model Description": "",
	"Model Display Name": "",
	"Model filesystem path detected. Model shortname is required for update, cannot continue.": "Modell-Dateisystempfad erkannt. Modellkurzname ist für das Update erforderlich, Fortsetzung nicht möglich.",
	"Model info for {{modelName}} added successfully": "",
	"Model info for {{modelName}} deleted successfully": "",
	"Model Name": "Modellname",
	"Model not selected": "Modell nicht ausgewählt",
	"Model Tag Name": "Modell-Tag-Name",
	"Model Whitelisting": "Modell-Whitelisting",
	"Model(s) Whitelisted": "Modell(e) auf der Whitelist",
	"Modelfile": "Modelfiles",
	"Modelfile Advanced Settings": "Erweiterte Modelfileseinstellungen",
	"Modelfile Content": "Modelfile Content",
	"Modelfiles": "Modelfiles",
	"Models": "Modelle",
	"More": "Mehr",
	"Name": "Name",
	"Name Tag": "Namens-Tag",
	"Name your modelfile": "Benenne dein modelfile",
	"New Chat": "Neuer Chat",
	"New Password": "Neues Passwort",
	"No": "",
	"No results found": "Keine Ergebnisse gefunden",
	"No source available": "",
	"Not factually correct": "Nicht sachlich korrekt.",
	"Not sure what to add?": "Nicht sicher, was hinzugefügt werden soll?",
	"Not sure what to write? Switch to": "Nicht sicher, was du schreiben sollst? Wechsel zu",
	"Note: If you set a minimum score, the search will only return documents with a score greater than or equal to the minimum score.": "",
	"Notifications": "Desktop-Benachrichtigungen",
	"November": "November",
	"October": "Oktober",
	"Off": "Aus",
	"Okay, Let's Go!": "Okay, los geht's!",
	"OLED Dark": "OLED Dunkel",
	"Ollama": "Ollama",
	"Ollama Base URL": "Ollama Basis URL",
	"Ollama Version": "Ollama-Version",
	"On": "Ein",
	"Only": "Nur",
	"Only alphanumeric characters and hyphens are allowed in the command string.": "Nur alphanumerische Zeichen und Bindestriche sind im Befehlsstring erlaubt.",
	"Oops! Hold tight! Your files are still in the processing oven. We're cooking them up to perfection. Please be patient and we'll let you know once they're ready.": "Hoppla! Warte noch einen Moment! Die Dateien sind noch im der Verarbeitung. Bitte habe etwas Geduld und wir informieren Dich, sobald sie bereit sind.",
	"Oops! Looks like the URL is invalid. Please double-check and try again.": "Hoppla! Es sieht so aus, als wäre die URL ungültig. Bitte überprüfe sie und versuche es nochmal.",
	"Oops! You're using an unsupported method (frontend only). Please serve the WebUI from the backend.": "Hoppla! du verwendest eine nicht unterstützte Methode (nur Frontend). Bitte stelle die WebUI vom Backend aus bereit.",
	"Open": "Öffne",
	"Open AI": "Open AI",
	"Open AI (Dall-E)": "Open AI (Dall-E)",
	"Open new chat": "Neuen Chat öffnen",
	"OpenAI": "OpenAI",
	"OpenAI API": "OpenAI-API",
	"OpenAI API Config": "OpenAI API Konfiguration",
	"OpenAI API Key is required.": "OpenAI API Key erforderlich.",
	"OpenAI URL/Key required.": "OpenAI URL/Key erforderlich.",
	"or": "oder",
	"Other": "Andere",
	"Overview": "Übersicht",
	"Parameters": "Parameter",
	"Password": "Passwort",
	"PDF document (.pdf)": "PDF-Dokument (.pdf)",
	"PDF Extract Images (OCR)": "Text von Bildern aus PDFs extrahieren (OCR)",
	"pending": "ausstehend",
	"Permission denied when accessing microphone: {{error}}": "Zugriff auf das Mikrofon verweigert: {{error}}",
	"Personalization": "",
	"Plain text (.txt)": "Nur Text (.txt)",
	"Playground": "Testumgebung",
	"Positive attitude": "Positive Einstellung",
	"Previous 30 days": "Vorherige 30 Tage",
	"Previous 7 days": "Vorherige 7 Tage",
	"Profile Image": "Profilbild",
	"Prompt": "Prompt",
	"Prompt (e.g. Tell me a fun fact about the Roman Empire)": "Prompt (z.B. Erzähle mir eine interessante Tatsache über das Römische Reich.",
	"Prompt Content": "Prompt-Inhalt",
	"Prompt suggestions": "Prompt-Vorschläge",
	"Prompts": "Prompts",
	"Pull \"{{searchValue}}\" from Ollama.com": "\"{{searchValue}}\" von Ollama.com herunterladen",
	"Pull a model from Ollama.com": "Ein Modell von Ollama.com abrufen",
	"Pull Progress": "Fortschritt abrufen",
	"Query Params": "Query Parameter",
	"RAG Template": "RAG-Vorlage",
	"Raw Format": "Rohformat",
	"Read Aloud": "Vorlesen",
	"Record voice": "Stimme aufnehmen",
	"Redirecting you to OpenWebUI Community": "Du wirst zur OpenWebUI-Community weitergeleitet",
	"Refused when it shouldn't have": "Abgelehnt, obwohl es nicht hätte sein sollen.",
	"Regenerate": "Neu generieren",
	"Release Notes": "Versionshinweise",
	"Remove": "Entfernen",
	"Remove Model": "Modell entfernen",
	"Rename": "Umbenennen",
	"Repeat Last N": "Repeat Last N",
	"Repeat Penalty": "Repeat Penalty",
	"Request Mode": "Request-Modus",
	"Reranking Model": "Reranking Modell",
	"Reranking model disabled": "Rranking Modell deaktiviert",
	"Reranking model set to \"{{reranking_model}}\"": "",
	"Reset Vector Storage": "Vektorspeicher zurücksetzen",
	"Response AutoCopy to Clipboard": "Antwort automatisch in die Zwischenablage kopieren",
	"Role": "Rolle",
	"Rosé Pine": "Rosé Pine",
	"Rosé Pine Dawn": "Rosé Pine Dawn",
	"RTL": "",
	"Save": "Speichern",
	"Save & Create": "Speichern und erstellen",
	"Save & Update": "Speichern und aktualisieren",
	"Saving chat logs directly to your browser's storage is no longer supported. Please take a moment to download and delete your chat logs by clicking the button below. Don't worry, you can easily re-import your chat logs to the backend through": "Das direkte Speichern von Chat-Protokollen im Browser-Speicher wird nicht mehr unterstützt. Bitte nimm dir einen Moment Zeit, um deine Chat-Protokolle herunterzuladen und zu löschen, indem du auf die Schaltfläche unten klickst. Keine Sorge, du kannst deine Chat-Protokolle problemlos über das Backend wieder importieren.",
	"Scan": "Scannen",
	"Scan complete!": "Scan abgeschlossen!",
	"Scan for documents from {{path}}": "Dokumente von {{path}} scannen",
	"Search": "Suchen",
	"Search a model": "Nach einem Modell suchen",
	"Search Documents": "Dokumente suchen",
	"Search Prompts": "Prompts suchen",
	"See readme.md for instructions": "Anleitung in readme.md anzeigen",
	"See what's new": "Was gibt's Neues",
	"Seed": "Seed",
	"Select a mode": "Einen Modus auswählen",
	"Select a model": "Ein Modell auswählen",
	"Select an Ollama instance": "Eine Ollama Instanz auswählen",
<<<<<<< HEAD
	"Select model": "",
	"Selected models do not support image inputs": "",
=======
	"Select model": "Modell auswählen",
>>>>>>> 009e85d5
	"Send": "",
	"Send a Message": "Eine Nachricht senden",
	"Send message": "Nachricht senden",
	"September": "September",
	"Server connection verified": "Serververbindung überprüft",
	"Set as default": "Als Standard festlegen",
	"Set Default Model": "Standardmodell festlegen",
	"Set embedding model (e.g. {{model}})": "",
	"Set Image Size": "Bildgröße festlegen",
	"Set Model": "Modell festlegen",
	"Set reranking model (e.g. {{model}})": "",
	"Set Steps": "Schritte festlegen",
	"Set Title Auto-Generation Model": "Modell für automatische Titelgenerierung festlegen",
	"Set Voice": "Stimme festlegen",
	"Settings": "Einstellungen",
	"Settings saved successfully!": "Einstellungen erfolgreich gespeichert!",
	"Share": "Teilen",
	"Share Chat": "Chat teilen",
	"Share to OpenWebUI Community": "Mit OpenWebUI Community teilen",
	"short-summary": "kurze-zusammenfassung",
	"Show": "Anzeigen",
	"Show Additional Params": "Zusätzliche Parameter anzeigen",
	"Show shortcuts": "Verknüpfungen anzeigen",
	"Showcased creativity": "Kreativität zur Schau gestellt",
	"sidebar": "Seitenleiste",
	"Sign in": "Anmelden",
	"Sign Out": "Abmelden",
	"Sign up": "Registrieren",
	"Signing in": "Anmeldung",
	"Source": "Quellen",
	"Speech recognition error: {{error}}": "Spracherkennungsfehler: {{error}}",
	"Speech-to-Text Engine": "Sprache-zu-Text-Engine",
	"SpeechRecognition API is not supported in this browser.": "Die Spracherkennungs-API wird in diesem Browser nicht unterstützt.",
	"Stop Sequence": "Stop Sequence",
	"STT Settings": "STT-Einstellungen",
	"Submit": "Senden",
	"Subtitle (e.g. about the Roman Empire)": "Untertitel (z.B. über das Römische Reich)",
	"Success": "Erfolg",
	"Successfully updated.": "Erfolgreich aktualisiert.",
	"Suggested": "Vorgeschlagen",
	"Sync All": "Alles synchronisieren",
	"System": "System",
	"System Prompt": "System-Prompt",
	"Tags": "Tags",
	"Tell us more:": "Erzähl uns mehr",
	"Temperature": "Temperatur",
	"Template": "Vorlage",
	"Text Completion": "Textvervollständigung",
	"Text-to-Speech Engine": "Text-zu-Sprache-Engine",
	"Tfs Z": "Tfs Z",
	"Thanks for your feedback!": "Danke für dein Feedback",
	"The score should be a value between 0.0 (0%) and 1.0 (100%).": "Der Score sollte ein Wert zwischen 0,0 (0 %) und 1,0 (100 %) sein.",
	"Theme": "Design",
	"This ensures that your valuable conversations are securely saved to your backend database. Thank you!": "Dadurch werden deine wertvollen Unterhaltungen sicher in der Backend-Datenbank gespeichert. Vielen Dank!",
	"This setting does not sync across browsers or devices.": "Diese Einstellung wird nicht zwischen Browsern oder Geräten synchronisiert.",
	"Thorough explanation": "Genaue Erklärung",
	"Tip: Update multiple variable slots consecutively by pressing the tab key in the chat input after each replacement.": "Tipp: Aktualisiere mehrere Variablen nacheinander, indem du nach jeder Aktualisierung die Tabulatortaste im Chat-Eingabefeld drückst.",
	"Title": "Titel",
	"Title (e.g. Tell me a fun fact)": "Titel (z.B. Erzähle mir eine lustige Tatsache",
	"Title Auto-Generation": "Automatische Titelgenerierung",
	"Title cannot be an empty string.": "Titel darf nicht leer sein.",
	"Title Generation Prompt": "Prompt für Titelgenerierung",
	"to": "für",
	"To access the available model names for downloading,": "Um auf die verfügbaren Modellnamen zum Herunterladen zuzugreifen,",
	"To access the GGUF models available for downloading,": "Um auf die verfügbaren GGUF Modelle zum Herunterladen zuzugreifen",
	"to chat input.": "to chat input.",
	"Today": "Heute",
	"Toggle settings": "Einstellungen umschalten",
	"Toggle sidebar": "Seitenleiste umschalten",
	"Top K": "Top K",
	"Top P": "Top P",
	"Trouble accessing Ollama?": "Probleme beim Zugriff auf Ollama?",
	"TTS Settings": "TTS-Einstellungen",
	"Type Hugging Face Resolve (Download) URL": "Gib die Hugging Face Resolve (Download) URL ein",
	"Uh-oh! There was an issue connecting to {{provider}}.": "Ups! Es gab ein Problem bei der Verbindung mit {{provider}}.",
	"Unknown File Type '{{file_type}}', but accepting and treating as plain text": "Unbekannter Dateityp '{{file_type}}', wird jedoch akzeptiert und als einfacher Text behandelt.",
	"Update and Copy Link": "Erneuern und kopieren",
	"Update password": "Passwort aktualisieren",
	"Upload a GGUF model": "GGUF Model hochladen",
	"Upload files": "Dateien hochladen",
	"Upload Progress": "Upload Progress",
	"URL Mode": "URL Modus",
	"Use '#' in the prompt input to load and select your documents.": "Verwende '#' in der Prompt-Eingabe, um deine Dokumente zu laden und auszuwählen.",
	"Use Gravatar": "Gravatar verwenden",
	"Use Initials": "Initialen verwenden",
	"user": "Benutzer",
	"User Permissions": "Benutzerberechtigungen",
	"Users": "Benutzer",
	"Utilize": "Nutze die",
	"Valid time units:": "Gültige Zeiteinheiten:",
	"variable": "Variable",
	"variable to have them replaced with clipboard content.": "Variable, um den Inhalt der Zwischenablage beim Nutzen des Prompts zu ersetzen.",
	"Version": "Version",
	"Warning: If you update or change your embedding model, you will need to re-import all documents.": "Warnung: Wenn du dein Einbettungsmodell aktualisierst oder änderst, musst du alle Dokumente erneut importieren.",
	"Web": "Web",
	"Web Loader Settings": "",
	"Web Params": "Web Parameter",
	"Webhook URL": "Webhook URL",
	"WebUI Add-ons": "WebUI-Add-Ons",
	"WebUI Settings": "WebUI-Einstellungen",
	"WebUI will make requests to": "Wenn aktiviert sendet WebUI externe Anfragen an",
	"What’s New in": "Was gibt's Neues in",
	"When history is turned off, new chats on this browser won't appear in your history on any of your devices.": "Wenn die Historie ausgeschaltet ist, werden neue Chats nicht in deiner Historie auf deine Geräte angezeigt.",
	"Whisper (Local)": "Whisper (Lokal)",
	"Workspace": "",
	"Write a prompt suggestion (e.g. Who are you?)": "Gebe einen Prompt-Vorschlag ein (z.B. Wer bist du?)",
	"Write a summary in 50 words that summarizes [topic or keyword].": "Schreibe eine kurze Zusammenfassung in 50 Wörtern, die [Thema oder Schlüsselwort] zusammenfasst.",
	"Yes": "",
	"Yesterday": "Gestern",
	"You": "",
	"You have no archived conversations.": "Du hast keine archivierten Unterhaltungen.",
	"You have shared this chat": "Du hast diesen Chat",
	"You're a helpful assistant.": "Du bist ein hilfreicher Assistent.",
	"You're now logged in.": "Du bist nun eingeloggt.",
	"Youtube": "YouTube",
	"Youtube Loader Settings": ""
}<|MERGE_RESOLUTION|>--- conflicted
+++ resolved
@@ -396,12 +396,8 @@
 	"Select a mode": "Einen Modus auswählen",
 	"Select a model": "Ein Modell auswählen",
 	"Select an Ollama instance": "Eine Ollama Instanz auswählen",
-<<<<<<< HEAD
-	"Select model": "",
+	"Select model": "Modell auswählen",
 	"Selected models do not support image inputs": "",
-=======
-	"Select model": "Modell auswählen",
->>>>>>> 009e85d5
 	"Send": "",
 	"Send a Message": "Eine Nachricht senden",
 	"Send message": "Nachricht senden",
